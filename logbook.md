## Chaos Game 3D 

## 2019, 2020 Initial Version

This project aims to take concepts from Chaos Game fractals (from 
_Fractals Everywhere_ by Michael F. Barnsley, used in programs such as
Apophysis) and extend it to 3D using point clouds.

Originally I started with basic affine transformations (translation, rotation, 
scale). But after learning about geometric algebra, I realized I could take
it further and express reflections and even sphere inversions. Furthermore,
I realized I could take concepts from _Indra's Pearls_ by Mumford, Series and 
Wright and extend them to 3D (to some extent, the formulas are not as elegant as
Möbius transformations in the complex plane. And this leads to some interesting
shapes.

The output of the program so far has been
[3D Tiles](https://github.com/CesiumGS/3d-tiles/tree/main/specification),
an open standard for streaming massive 3D datasets. Usually it's used for
geospatial applications, but I find it useful because it represents octrees
and point clouds easily. I used the `.pnts` format for encoding point clouds
and overall the tileset is structured like an octree.

## 2021-12-29 Future Direction

Looking back at this after almost a year, I realize there's a lot of things
I could have done better. When I first made this application, I was still 
new at Cesium and hadn't used CesiumJS much. Since then I've gotten much more
familiar with 3D Tiles, so I realize there's some easy tweaks I could use to
make this better.

Additionally, I have some new ideas given the recent developments
of [3D Tiles Next](https://github.com/CesiumGS/3d-tiles/tree/main/next)

>**Disclaimer** I'm a developer on the 3D Tiles team, so I've worked on
these extensions and some other CesiumJS features such as Custom Shaders.

* In the viewer application, I scale the tileset up to be the size of the world.
    I realize now that ENU matrices are easy to compute with CesiumJS' API,
    so I could use that and position fractals somewhere in the world.
* The future of 3D Tiles is glTF, so it would be better to write a `glTF` with
    `POINTS` primitives instead of `pnts` files
* I could make use of some 3D Tiles Next extensions:
  * `3DTILES_implicit_tiling` -- these tilesets are always octrees, so implicit
    tiling is a natural choice
  * `3DTILES_metadata` -- I could use this to encode some information about
    the fractal in tileset metadata. Maybe even tile metadata.
  * `EXT_mesh_features` -- with this glTF extension, I could encode metadata
    about individual points. More on this point below
* CesiumJS now has a [Custom Shaders](https://sandcastle.cesium.com/?src=Custom%20Shaders%20Models.html&label=3D%20Tiles%20Next) feature, I could
    use this to make more interesting styles and animations
* I've learned about JSON Schema, so I could make schema files for the
  parameters to help document and validate things
* I don't like that all the rendering settings are in the
    same file as the fractal parameters. For example, I might want to change
    the number of iterations for a smaller, quicker render. Consider separating
    the fractal parameters from the rendering parameters.
* I should make a gallery of cool examples and make a `gh-pages` branch. I
    don't want to take up too much storage so maybe just 2-3 of the best
    examples
* I recently learned about a different flavor of geometric algebra,
    Conformal Geometric Algebra. This might be a better representation since
    even translations and inversions can be represented directly
* I need a better mechanism to maintain the viewer folder. It would be nice
    to have a script that can put together a JSON file with all the tilesets

Some ideas for metadata:

* Iteration count - Could be used for styling, or even animating the points.
* Transformation IDs. This could be the most recent transformation (or the 
    first?) or even an array of the latest N transformations. Coloring by this
    could be useful
* Color Transformation IDs. (similar to the previous point)

## 2021-12-28 Insights About Multivectors

The past couple days I've been exploring the math of CGA to see how useful it
will be. The biggest concern is efficiency, as a naive multivector
multiplication is 1024 multiplications and 992 additions! I determined using the
3D CGA setting of [this utility on bivector.net](https://bivector.net/tools.html).
Can we avoid this?

I conjecture this is possible in this case. Some observations/hunches:

* The most common operation I need to perform is transforming points. This
    is always a sandwich product `VPV~` where `V` is a versor, `P` is a point
    and `~` indicates the reverse operation.
* To compose transformations I need to multiply versors together.
* Versors have some constraints:
  * Their reverse is equal to their inverse `V^(-1) = V~`
  * Therefore, they have length 1, as `VV~ = VV^(-1) = 1`
  * In practice, versors either have only odd blades or only even blades (more
        on this below)
* if `a, b` are multivectors with only odd blades or only even blades, then
    their product has only odd blades or only even blades. (More on this below)

With this information, I think I can get away with only representing half the
terms at a time. This means storing 16 rather than 32 terms, and the multiplication
table is at worst 16x16 = 256 which is 4 times smaller!

### 3D CGA - Real, Minkowski, and Mixed Blades

One thing I noticed when working through the math is there are two subspaces:

* "Real" blades using only `x`, `y`, and `z`
* "Minkowski" blades using only `n` (-) and `p` (+). (or `inf` and `origin`)
* "Mixed" blades using both real and Minkowski blades

Looking back at [this page from the Python clifford library](https://clifford.readthedocs.io/en/v1.0.3/ConformalGeometricAlgebra.html#Operations), this is what they mean
by "verser purely/partly/out of E0". 

Since real and minkowski blades are orthogonal, you can find plenty of cases
where multiplications commute/anticommute. Some examples:

```
(v)(np) = -nvp = npv // moving a vector 1 place introduces a negative sign
Bnp = nBp = npB // moving a bivector 1 place keeps the same sign
```

The other interesting thing is that when it comes to "blade parity", the parity
of the real vectors can be treated independently, like a tuple of 
`(real parity, minkowski parity)`. It's not very helpful for this application,
but I found it neat that this is isomorphic to `(Z2 x Z2, +)` 
(Z2 is the integers mod 2)

### Odd and Even Versors

For this application, the transformations I will concern myself with are:

* Translations (scalar + mixed bivector)
* Rotations (scalar + real bivector)
* Scales (scalar + minkowski bivector)
* Reflections (real vector)
* Inversions (minkowski vector)
* (and compositions of the above)

Translations, rotations, and scales are all `scalar + bivector` which are both
even blades. Reflections and sphere inversions are `vector` which are odd blades.

When you start composing these together, after a lot of tedious calculations,
you start to notice a pattern:

* Odd blades: vector + trivector + 5-vector
* Even blades: scalar + bivector + quadvector

Multiplication table:

|  | odd | even |
|--|-----|------|
| odd  | even | odd  |
| even | odd  | even |

If the table looks familiar, it's the same as the addition group
for odd/even integers (or integers mod 2 if odd = 1 and even = 0)

The result is always all odd blades or all even blades, never a sum of both.
This means you never reach the worst case of a 32-term multivector. At worst,
you'll have 16 terms (all odd or all even). This is a solid first step in
making the geometric product less expensive.

While investigating the above, I came across the [Cartan-Dieudonné theorem](https://en.wikipedia.org/wiki/Cartan%E2%80%93Dieudonn%C3%A9_theorem) which I think is an 
explanation for this? I don't fully understand the wording of the theorem, but
I think it's saying that isometries can always be decomposed into reflections.
And that's true here. Odd multivectors represent "reflection-like"
transformations. Even sphere inversion is like a reflection in the `p` direction.

Meanwhile, even multivectors represent "rotation-like" transformations. Or
perhaps "exponential" since they are derived from the exponential function.
* rotations are of course rotation-like
* Dilations are hyperbolic rotations in the Minkowski plane. Due to the
    cosh/sinh instead of cos/sin it causes stretching rather than rotation
* Translations are degenerate rotations in a mixed plane (between a real vector
    and the `inf` null vector). Due to the use of a null vector, things cancel
    out and just move points towards infinity.

### Implementation Details

So far I started sketching out a `Versor` class. Some features:

* I only store 16 terms + an indicator of versor parity
* for even versors, the layout is `[scalar, bivector, quadvector]`
* for odd versors, the layout is `[5-vector, trivector, vector]`
* I'm continuing to use the start/stop indices so multiplication lookup tables
    will be as small as possible
* While not strictly a versor (actually they're null vectors), points are
    always odd, so I'm representing them with this same class. I may separate
    this out in the future, not sure yet.

However, I'm still not done:

* At some point I need to bite the bullet and implement the geometric product
    table. While no calculation will use more than a quarter of the table,
    all sections of the table are reachable.
* I need to figure out how to streamline sandwich products. I think I can
    get away with only computing the terms that contribute to a vector,
    but trying to implement that without branching might get tricky.

## 2022-01-02 Refactoring 3D Tiles Output

Today I started working on the 3D Tiles Next output, but I soon realized that
this requires refactoring things a bit. I pulled out a `TilesetWriter` struct
(since I will likely have variations on this in the future for implicit tiling)
and I stubbed out a `GlbWriter` class to parallel the older `PntsWriter`. I
will likely keep both around for a while since the 3D Tiles Next extensions
are still experimental and may change.

## 2022-01-06 Chip away at CGA multiplication

Today I started working on the multiplication tables for CGA:

* I renamed `Versor` to `HalfMultivector` since I plan to use the same type for
    both versors (unit multivectors) and points (null vectors)
* I started taking the [3D CGA Cayley table from bivector.net](https://bivector.net/tools.html)
    and turning it into lookup tables. Though first I copied the table into
    Google Sheets to reorder the components to group the components by parity.
    I think at least in terms of the components there's some rotation symmetry
    in the table that can be exploited (it seems like the even * even components
    are the same as the odd * odd components?). This is not true of the sign
    though, I'm still trying to figure out the relationship here.
* I also reordered the components to better match the table. The odd vectors
    are listed backwards so components line up with their dual component
  * Even half-multivectors: `[scalar, quadvector, bivector]`
  * Odd half-multivectors: `[5-vector, vector, trivector]`
* I also swapped the order of the negative and positive unit vectors to match
    the cayley table (which puts the negative component last)

The intent of matching the table is it's easier to get correct, it's mostly
copy in the table and do regex replaces (e.g. `e123 -> XYZ`)

## 2022-01-07 Finish Tables

Today I finished adding the tables. I verified that the program now compiles
and runs, but I haven't yet verified its correctness.

Next Steps:

* Add unit tests to make sure that multiplication works correctly. The tables
    are large, so data entry errors are likely
* Design a series of simple IFSs to test that the transformations are visually
    correct.
* I want to continue thinking about the sandwich product, I think there's some
    optimizations that can be made by making use of the 
    commutivity/anticommutivity of various blades, but still working through
    the math on paper.

## 2022-01-08 Started Unit Testing

Today I started testing some of the `HalfMultivector` functionality with unit
tests and with running some of the fractals. 

The random walk (only translations) seems to be working well.

The Sierpinski tetrahedron seems to be producing the right shape, though many
points are being marked as out-of-bounds which seems peculiar. Perhaps the
handling of the homogeneous coordinate is off somehow? I'll have to investigate.



## 2022-01-09 Continue working on GLB output

Today I continued to work on GLB output. Along the way, I noticed I was passing
a lot of variables for each point, so I refactored out a `Point` class to store
the position, color, and metadata for each point. Overall, it works nicely,
though there are some parts where I end up copying data a lot. I'll have to
revisit this again in the future.

At this point I can compile things, but it's not yet producing valid glTF files.

## 2022-01-10 Debug GLB output

Today I started working on debugging my GLB output. I had quite a few incorrect
offsets/byte lengths to fix.

I'm still having trouble loading the results in CesiumJS. The latest error
seems to have something to do with the resource cache not being able to find
the buffer. I'll keep digging around

## 2022-01-11 glTF Validator to the Rescue

This morning I tried running the GLB output through the official
[glTF validator](https://github.khronos.org/glTF-Validator/), which revealed
some issues with alignment. I also forgot that vertex attributes need to be
aligned to 4-byte offsets. Now I'm able to load things in CesiumJS!

## 2022-01-12 Decimation

Today I implemented basic decimation to create levels of detail. I simply
take 1/4th of the points in each child tile and add them to the parent. This
is done just before the tileset is saved to disk.

Something seems a little weird with the bounding volumes, the largest ones
don't seem to be showing up. I should check the bounding volumes and recursive
logic.

## 2022-01-13 Fix y-up issue

Today I merged in `main` to pull in the decimation features. I then added
the z-up to y-up transform in the root node of each GLB so it renders properly
in CesiumJS.

I also reviewed [the PR](https://github.com/ptrgags/chaos-game-3d/pull/7) to
point out several things I think could be better and use more of 3D Tiles Next.
I think adding the `3DTILES_metadata` extension will be helpful here.

## 2022-01-16 Add tileset metadata, update parameters

The past couple days I wrapped up the 3D Tiles Next stuff and updated most of
the parameter files to include an id and name. There's a few I didn't get to,
but I'll handle those later when I go to make a script to index the files.

## 2022-01-24 Automatically populate the UI

This morning I added a script, `viewer/make_index.py` that looks through the
tileset directories and puts together an index file, `fractals.json`. This
is now used by the viewer to populate the dropdown. This way, I don't have
to edit `index.html` every time I add a new fractal.

## 2022-01-30 Wrapping up CGA branch

The past several days I've been learning more about conformal geometric
algebra and updating my implementation. The highlights:

* I tried using Python's `clifford` module to check my math. The `cga_checker/`
    directory has some scripts I used for checking my implementation
* I tested the geometric product, and after fixing a typo in the lookup
    tables, now the transformations work as expected.
* I learned some cool new things about 3D CGA, see the 
    "Poloidal and Double Rotations" section below
* Add some new parameter files
* Added a dropdown for choosing a shader
* Added some screenshots to the README
* Simplified the binary to always generate the result in `viewer/` - this is
    because the viewer assumes the tileset will be there.

### Poloidal and Double Rotations!

I was looking through my old fractal parameters from 2020 and tried to see how
I bent shapes around the unit sphere. 

I was taking the 2D Möbius transformations I had learned about in the book
_Indra's Pearls_ by David Mumford, Caroline Series and David Wright and trying
to generalize them to 3D. It was a messy chain of transformations, and
I actually used the wrong type of reflection. It should have looked something
like this:

```
M = T * S * V * H * T

where 
  T = translate(1, 0, 0) -- translate in the X direction
  H = reflect(1, 0, 0) -- reflection in plane normal to x axis
  V = inversion() -- sphere inversion
  S = dilation(2) -- 

Now compute

M' = M * A * ~M

where A is some other transformation... messy right?
```

Messy, right? in 3D (vector space) geometric algebra, the translations and
inversion means that I can't easily simplify this into a sandwich product.

However, in 3D conformal geometric algebra, the extra dimensions mean that
translations and inversions are handled more sanely. I tried multiplying this
long chain of versors together, and, much to my surprise, it simplified to the
elegant:

```
-sqrt(2)/2 - sqrt(2)/2 * e14
```

In other words, this is a _rotation_ in the e14 plane (I prefer `xp` since e1 is
the `x` direction and e4 is the "plus" direction (usually written `e+` in the
literature, but I use `p` to avoid confusion when doing calculations on paper).
I had a hunch it was like a higher dimensional rotation, but in this case, it
_literally_ is a higher-dimensional rotation. Strange, but elegant!

From our 3D perspective, this rotates points in perfect 
[vortex rings](https://en.wikipedia.org/wiki/Vortex_ring)
(but fixed in place, not moving, like
[this image in the same article](https://en.wikipedia.org/wiki/Vortex_ring#/media/File:Vortex_ring.gif))
I call it a "poloidal rotation" for lack of a better name. Poloidal refers to
the direction around a torus through the hole. [See here](https://en.wikipedia.org/wiki/Toroidal_and_poloidal_coordinates). However, it's a direct generalization of
elliptic Möbius transformations, so I suppose "elliptic rotation" would work
too... Or just "rotation" if you're 4-dimensional. 

To check my work, I wrote `cga_checker/poloidal4.py` and confirmed that this
rotation works for other angles.

From there, I also realized that you can make a _double_ rotation, by rotating
in the `xp` plane simultaneously with the `yz` plane. This choice is not
unique, any 2 orthogonal planes in the `x, y, z, and p` directions.

To try to visualize this, and try other things, I tried a few things with
ganja.js. See these examples:

* [Parabolic transformation](https://enkimute.github.io/ganja.js/examples/coffeeshop.html#RPzAmg3bS)
* [Double Rotation](https://enkimute.github.io/ganja.js/examples/coffeeshop.html#ysnayUxhH)
* [More Double rotations](https://enkimute.github.io/ganja.js/examples/coffeeshop.html#wS8uznb-d)
* [Hopf fibration (angles the same)](https://enkimute.github.io/ganja.js/examples/coffeeshop.html#wS8uznb-d)

From double rotations, I learned a bit about Hopf fibrations.
[This YouTube video](https://youtu.be/lHT9xI01sqw) was quite helpful.

### Future Steps

I'm not quite done with this project, there's a few more things I want to do:

* The initial sets look kinda messy. I'd rather use a determnistic shape. I
    want to make lines, planes, disks, and spheres with regularly spaced
    points. for the disk and sphere, I want to try a
    [Fibonacci lattice](http://extremelearning.com.au/how-to-evenly-distribute-points-on-a-sphere-more-effectively-than-the-canonical-fibonacci-lattice/)
    since they look cool!
* I might consider making more types of transformation choosers. It would be
    helpful to make it less random. Some possible ideas:
    * Don't allow backtracking (applying `A` and `A^(-1)` in a row), that's a
        waste of iterations
    * Allow a Markov chain to weight the transitions. This is essentially like
        the `xaos` parameters in [Apophysis 7x](https://sourceforge.net/projects/apophysis7x/).
    * For tilings, it would be nice to choose transformations like iterating
        over a 1-, 2- or 3-dimensional grid, that way you get nice even-looking
        results. The only tricky part is choosing the iteration bounds so it
        doesn't explode in complexity.
* Instead of scaling the tileset to the size of the earth, I should position it
    correctly in the world. 
* It would be cool to have something like an arc-ball camera. Maybe use the
    arrow keys or a gamepad?
* Once CesiumJS's implementation of 3D Tiles Next is further along, there's
    plenty of cool styling opportunities

## 2022-02-05 More Cluster Types

The past couple of days I've been working on adding a few more cluster types:

* evenly spaced lines, circles, quads, boxes
* Fibonacci lattice disks and spheres. Formulas were found in [this article](http://extremelearning.com.au/how-to-evenly-distribute-points-on-a-sphere-more-effectively-than-the-canonical-fibonacci-lattice/)
* A list of specific points.

By being more precise in the initial clusters, the final results will look
sharper.

The next thing I want to do is add a cluster type of "many" that lets me
list multiple starting shapes. Sometimes it helps to start with multiple
shapes to get a better idea of the overall shape

## 2022-02-07 Finishing Touches

For this cluster branch, I added a couple of finishing touches:

1. added the `ManyClusters` struct so I can list multiple cluster shapes in
    a single fractal/tiling
2. renaming `initial_set` to `cluster` in the JSON

I did notice a couple things I'll need to investigate when I do a self-review:

1. When a point gets mapped to infinity (when a point at (0, 0, 0) gets 
inverted), I need to handle that carefully. I need to see if the multivector
representation handles this cleanly or if it leads to divide by zero errors.
2. For some reason `hopf_fibration` gives me an empty tileset. I'll have to
    debug that one.

## 2022-02-08 No Backtracking Chooser

When exploring tilings where the transforms come in pairs of inverses
(think: up/down & left/right), iterations get wasted by applying transformations
that cancel (e.g. up then down). A simple way to do this is to disallow
inverses. If I store the transformations as `[A, A^(-1), B, B^(-1), ...]`, then
all that needs to be done is to keep track of the last transformation that was
applied and forbid the adjacent index (+1 if the last index was even, -1 
otherwise)

### Next Steps:

* I need to change how the `chaos_sets` algorithm to iterate each copy of the
    initial set separately, and call `chooser.reset()` afterwards. Right now,
    if there is only 1 pair of inverses, everything winds up going down the
    same path, which defeats the purpose.
* I also want to try a more general Markov chain chooser, similar to the `xaos`
    parameters in Apophysis. The parameters will be a matrix of weights that
    will be turned into cumulative probability distributions for easy random
    generation.

## 2022-02-10 Markov Chooser

Today I wrapped up my Markov chain chooser. I realized it would also be helpful
to have a set of `initial_weights` so I can control the first transformation
that gets applied.

Apophysis has a `random` variation that can be used to bring points
back to the center of the pattern. This program does not have that, but
by increasing the number of initial clusters (and perhaps reducing the number of
iterations) you can achieve similar goals.

I also wanted to make a depth-first-search chooser, but I think it's better to
implement that as an algorithm instead that ignores its chooser. But I'll leave
that for another branch.

## 2022-02-12 No Backtracking Chooser - Probability Analysis.

Yesterday I explored the math of the no-backtracking chooser. I confirmed
what my intuition was telling me, that it works well for 1 or 2 pairs of
transformations, but not very well above that.

For 1 pair of transformations, the uniform probability for each transform is
`1/2`. With then no-backtracking rule, the only valid transformation has
probability 1. The difference here is large, `1 - 1/2 = 1/2`

For 2 pairs, the uniform probability is `1/4`. With the no-backtracking
rule each valid transformation has probability 1/3. The difference is quite
a bit smaller, `1/3 - 1/4 = 1/12`.

For `p` pairs, the unform probability is `1/(2p)`. With no-backtracking,
the probabilities become `1/(2p - 1)`. The difference is
`1/(2p - 1) - 1/(2p) = 1/(4p^2 - 2p)`. This falls off quadratically, so
you quickly get diminishing returns by this method. 

The conclusion here is no-backtracking is great for 1 pair, okay for 2-pairs,
and not much better than uniformly random above this.

## 2022-02-13 A Productive Weekend

Yesterday and today I added quite a few things:

1. I added cluster coordinates to each cluster. For 1D shapes like a line, this
    is a single `u` coordinate. For 2D shapes like a grid or disk, this is a
    `uv` coordinate pair. For 3D shapes like a box, this is a `uvw` triple.
2. I refactored most of `glb_writer.rs` to A. refactor the accessor and buffer
    view management since it was messy, B. to add the cluster coordinates and
    other ids, and C. To switch from `EXT_mesh_features` to custom
    glTF attributes. This last bit is temporary to prepare for future changes
    to the spec, and it allows me to use the values in Custom Shaders
3. Now that I have more variables available in the shader, I tried making some
    new shaders, including one that's animated!
    
There's so much cool stuff to explore here, and more to add, but I think this
is a good stopping point for one weekend.

<<<<<<< HEAD
### 2022-02-16 New Metadata Extensions

Recently, `EXT_mesh_features` was split into two extensions: `EXT_mesh_features`
(just the feature IDs now) and `EXT_structural_metadata` (just the metadata).
After this weekend's changes to use custom glTF attributes, this was a lot
easier to implement.

I'm not going to merge this branch for a while though since these extensions
are still being implemented in CesiumJS.
=======
## 2022-02-17 Steps towards implicit tiling

Another feature of 3D Tiles Next that will be helpful is using implicit tiling
for more compact tileset descriptions. In order to do this though, tiles
need to be identified by `(tile, x, y, z)` coordinates. The filenames have to
be listed accordingly too. So far I've done this much.

In another branch, the next step is to handle the `3DTILES_implicit_tiling`
extension and subtree files.

## 2022-02-18 Triangles and Tetrahedra

Yesterday I added a `Triangle` chooser to make a grid of points arranged
in a triangle. The UVs are barycentric coordinates. Today I added a
`Tetrahedron`, very similar just with an extra dimension.

I also came across the 2019 Bridges math art paper, "Discrete Gyroid Surface" by
Ulrich Reitebuch, Martin Skrodzki and Konrad Polthier, which makes a simplified
gyroid mesh that focuses on the symmetries of the structure. I figured this
would be a cool test of my triangle chooser, so I implemented it. I had to get
clever to show the "front" and "back" sides, both by adding extra triangles
offset by a tiny bit, and updating the shader to fix the coloring scheme
so it matches the paper. see `gyroid_sides.json` (I might rename this one to 
`gyroid` and remove the other one later, this one turned out better.)

I'm also realizing that some fractals would benefit from specialized shaders.
Maybe one dropdown option selects a specialized shader when available?
I suppose it would also be possible to include the shader text in the fractal,
but in JSON form you'd have to escape all the newlines, it would be hard to
read. I'll think about this... maybe not in the `clusters` branch though, it's
already quite bloated.

## 2022-03-13 Wrap up Clusters branch

Yikes, I haven't updated the logbook on this branch in many weeks... I've been
slowly chipping away at cleaning up the `clusters` branch. This branch grew
rather large, so cleaning it up gets tedious. And tedious means motivation to
start is low. But finally I got it wrapped up!

I updated the paramter files and also added some new screenshots. The new
shaders + better clusters really help to improve the visual quality.
>>>>>>> 743b9e97
<|MERGE_RESOLUTION|>--- conflicted
+++ resolved
@@ -537,7 +537,6 @@
 There's so much cool stuff to explore here, and more to add, but I think this
 is a good stopping point for one weekend.
 
-<<<<<<< HEAD
 ### 2022-02-16 New Metadata Extensions
 
 Recently, `EXT_mesh_features` was split into two extensions: `EXT_mesh_features`
@@ -547,7 +546,7 @@
 
 I'm not going to merge this branch for a while though since these extensions
 are still being implemented in CesiumJS.
-=======
+
 ## 2022-02-17 Steps towards implicit tiling
 
 Another feature of 3D Tiles Next that will be helpful is using implicit tiling
@@ -588,5 +587,4 @@
 start is low. But finally I got it wrapped up!
 
 I updated the paramter files and also added some new screenshots. The new
-shaders + better clusters really help to improve the visual quality.
->>>>>>> 743b9e97
+shaders + better clusters really help to improve the visual quality.