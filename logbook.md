## Chaos Game 3D 

## 2019, 2020 Initial Version

This project aims to take concepts from Chaos Game fractals (from 
_Fractals Everywhere_ by Michael F. Barnsley, used in programs such as
Apophysis) and extend it to 3D using point clouds.

Originally I started with basic affine transformations (translation, rotation, 
scale). But after learning about geometric algebra, I realized I could take
it further and express reflections and even sphere inversions. Furthermore,
I realized I could take concepts from _Indra's Pearls_ by Mumford, Series and 
Wright and extend them to 3D (to some extent, the formulas are not as elegant as
Möbius transformations in the complex plane. And this leads to some interesting
shapes.

The output of the program so far has been
[3D Tiles](https://github.com/CesiumGS/3d-tiles/tree/main/specification),
an open standard for streaming massive 3D datasets. Usually it's used for
geospatial applications, but I find it useful because it represents octrees
and point clouds easily. I used the `.pnts` format for encoding point clouds
and overall the tileset is structured like an octree.

## 2021-12-29 Future Direction

Looking back at this after almost a year, I realize there's a lot of things
I could have done better. When I first made this application, I was still 
new at Cesium and hadn't used CesiumJS much. Since then I've gotten much more
familiar with 3D Tiles, so I realize there's some easy tweaks I could use to
make this better.

Additionally, I have some new ideas given the recent developments
of [3D Tiles Next](https://github.com/CesiumGS/3d-tiles/tree/main/next)

>**Disclaimer** I'm a developer on the 3D Tiles team, so I've worked on
these extensions and some other CesiumJS features such as Custom Shaders.

* In the viewer application, I scale the tileset up to be the size of the world.
    I realize now that ENU matrices are easy to compute with CesiumJS' API,
    so I could use that and position fractals somewhere in the world.
* The future of 3D Tiles is glTF, so it would be better to write a `glTF` with
    `POINTS` primitives instead of `pnts` files
* I could make use of some 3D Tiles Next extensions:
  * `3DTILES_implicit_tiling` -- these tilesets are always octrees, so implicit
    tiling is a natural choice
  * `3DTILES_metadata` -- I could use this to encode some information about
    the fractal in tileset metadata. Maybe even tile metadata.
  * `EXT_mesh_features` -- with this glTF extension, I could encode metadata
    about individual points. More on this point below
* CesiumJS now has a [Custom Shaders](https://sandcastle.cesium.com/?src=Custom%20Shaders%20Models.html&label=3D%20Tiles%20Next) feature, I could
    use this to make more interesting styles and animations
* I've learned about JSON Schema, so I could make schema files for the
  parameters to help document and validate things
* I don't like that all the rendering settings are in the
    same file as the fractal parameters. For example, I might want to change
    the number of iterations for a smaller, quicker render. Consider separating
    the fractal parameters from the rendering parameters.
* I should make a gallery of cool examples and make a `gh-pages` branch. I
    don't want to take up too much storage so maybe just 2-3 of the best
    examples
* I recently learned about a different flavor of geometric algebra,
    Conformal Geometric Algebra. This might be a better representation since
    even translations and inversions can be represented directly
* I need a better mechanism to maintain the viewer folder. It would be nice
    to have a script that can put together a JSON file with all the tilesets

Some ideas for metadata:

* Iteration count - Could be used for styling, or even animating the points.
* Transformation IDs. This could be the most recent transformation (or the 
    first?) or even an array of the latest N transformations. Coloring by this
    could be useful
* Color Transformation IDs. (similar to the previous point)

## 2021-12-28 Insights About Multivectors

The past couple days I've been exploring the math of CGA to see how useful it
will be. The biggest concern is efficiency, as a naive multivector
multiplication is 1024 multiplications and 992 additions! I determined using the
3D CGA setting of [this utility on bivector.net](https://bivector.net/tools.html).
Can we avoid this?

I conjecture this is possible in this case. Some observations/hunches:

* The most common operation I need to perform is transforming points. This
    is always a sandwich product `VPV~` where `V` is a versor, `P` is a point
    and `~` indicates the reverse operation.
* To compose transformations I need to multiply versors together.
* Versors have some constraints:
  * Their reverse is equal to their inverse `V^(-1) = V~`
  * Therefore, they have length 1, as `VV~ = VV^(-1) = 1`
  * In practice, versors either have only odd blades or only even blades (more
        on this below)
* if `a, b` are multivectors with only odd blades or only even blades, then
    their product has only odd blades or only even blades. (More on this below)

With this information, I think I can get away with only representing half the
terms at a time. This means storing 16 rather than 32 terms, and the multiplication
table is at worst 16x16 = 256 which is 4 times smaller!

### 3D CGA - Real, Minkowski, and Mixed Blades

One thing I noticed when working through the math is there are two subspaces:

* "Real" blades using only `x`, `y`, and `z`
* "Minkowski" blades using only `n` (-) and `p` (+). (or `inf` and `origin`)
* "Mixed" blades using both real and Minkowski blades

Looking back at [this page from the Python clifford library](https://clifford.readthedocs.io/en/v1.0.3/ConformalGeometricAlgebra.html#Operations), this is what they mean
by "verser purely/partly/out of E0". 

Since real and minkowski blades are orthogonal, you can find plenty of cases
where multiplications commute/anticommute. Some examples:

```
(v)(np) = -nvp = npv // moving a vector 1 place introduces a negative sign
Bnp = nBp = npB // moving a bivector 1 place keeps the same sign
```

The other interesting thing is that when it comes to "blade parity", the parity
of the real vectors can be treated independently, like a tuple of 
`(real parity, minkowski parity)`. It's not very helpful for this application,
but I found it neat that this is isomorphic to `(Z2 x Z2, +)` 
(Z2 is the integers mod 2)

### Odd and Even Versors

For this application, the transformations I will concern myself with are:

* Translations (scalar + mixed bivector)
* Rotations (scalar + real bivector)
* Scales (scalar + minkowski bivector)
* Reflections (real vector)
* Inversions (minkowski vector)
* (and compositions of the above)

Translations, rotations, and scales are all `scalar + bivector` which are both
even blades. Reflections and sphere inversions are `vector` which are odd blades.

When you start composing these together, after a lot of tedious calculations,
you start to notice a pattern:

* Odd blades: vector + trivector + 5-vector
* Even blades: scalar + bivector + quadvector

Multiplication table:

|  | odd | even |
|--|-----|------|
| odd  | even | odd  |
| even | odd  | even |

If the table looks familiar, it's the same as the addition group
for odd/even integers (or integers mod 2 if odd = 1 and even = 0)

The result is always all odd blades or all even blades, never a sum of both.
This means you never reach the worst case of a 32-term multivector. At worst,
you'll have 16 terms (all odd or all even). This is a solid first step in
making the geometric product less expensive.

While investigating the above, I came across the [Cartan-Dieudonné theorem](https://en.wikipedia.org/wiki/Cartan%E2%80%93Dieudonn%C3%A9_theorem) which I think is an 
explanation for this? I don't fully understand the wording of the theorem, but
I think it's saying that isometries can always be decomposed into reflections.
And that's true here. Odd multivectors represent "reflection-like"
transformations. Even sphere inversion is like a reflection in the `p` direction.

Meanwhile, even multivectors represent "rotation-like" transformations. Or
perhaps "exponential" since they are derived from the exponential function.
* rotations are of course rotation-like
* Dilations are hyperbolic rotations in the Minkowski plane. Due to the
    cosh/sinh instead of cos/sin it causes stretching rather than rotation
* Translations are degenerate rotations in a mixed plane (between a real vector
    and the `inf` null vector). Due to the use of a null vector, things cancel
    out and just move points towards infinity.

### Implementation Details

So far I started sketching out a `Versor` class. Some features:

* I only store 16 terms + an indicator of versor parity
* for even versors, the layout is `[scalar, bivector, quadvector]`
* for odd versors, the layout is `[5-vector, trivector, vector]`
* I'm continuing to use the start/stop indices so multiplication lookup tables
    will be as small as possible
* While not strictly a versor (actually they're null vectors), points are
    always odd, so I'm representing them with this same class. I may separate
    this out in the future, not sure yet.

However, I'm still not done:

* At some point I need to bite the bullet and implement the geometric product
    table. While no calculation will use more than a quarter of the table,
    all sections of the table are reachable.
* I need to figure out how to streamline sandwich products. I think I can
    get away with only computing the terms that contribute to a vector,
    but trying to implement that without branching might get tricky.

## 2022-01-02 Refactoring 3D Tiles Output

Today I started working on the 3D Tiles Next output, but I soon realized that
this requires refactoring things a bit. I pulled out a `TilesetWriter` struct
(since I will likely have variations on this in the future for implicit tiling)
and I stubbed out a `GlbWriter` class to parallel the older `PntsWriter`. I
will likely keep both around for a while since the 3D Tiles Next extensions
are still experimental and may change.

## 2022-01-06 Chip away at CGA multiplication

Today I started working on the multiplication tables for CGA:

* I renamed `Versor` to `HalfMultivector` since I plan to use the same type for
    both versors (unit multivectors) and points (null vectors)
* I started taking the [3D CGA Cayley table from bivector.net](https://bivector.net/tools.html)
    and turning it into lookup tables. Though first I copied the table into
    Google Sheets to reorder the components to group the components by parity.
    I think at least in terms of the components there's some rotation symmetry
    in the table that can be exploited (it seems like the even * even components
    are the same as the odd * odd components?). This is not true of the sign
    though, I'm still trying to figure out the relationship here.
* I also reordered the components to better match the table. The odd vectors
    are listed backwards so components line up with their dual component
  * Even half-multivectors: `[scalar, quadvector, bivector]`
  * Odd half-multivectors: `[5-vector, vector, trivector]`
* I also swapped the order of the negative and positive unit vectors to match
    the cayley table (which puts the negative component last)

The intent of matching the table is it's easier to get correct, it's mostly
copy in the table and do regex replaces (e.g. `e123 -> XYZ`)

## 2022-01-07 Finish Tables

Today I finished adding the tables. I verified that the program now compiles
and runs, but I haven't yet verified its correctness.

Next Steps:

* Add unit tests to make sure that multiplication works correctly. The tables
    are large, so data entry errors are likely
* Design a series of simple IFSs to test that the transformations are visually
    correct.
* I want to continue thinking about the sandwich product, I think there's some
    optimizations that can be made by making use of the 
    commutivity/anticommutivity of various blades, but still working through
    the math on paper.

## 2022-01-08 Started Unit Testing

Today I started testing some of the `HalfMultivector` functionality with unit
tests and with running some of the fractals. 

The random walk (only translations) seems to be working well.

The Sierpinski tetrahedron seems to be producing the right shape, though many
points are being marked as out-of-bounds which seems peculiar. Perhaps the
handling of the homogeneous coordinate is off somehow? I'll have to investigate.



## 2022-01-09 Continue working on GLB output

Today I continued to work on GLB output. Along the way, I noticed I was passing
a lot of variables for each point, so I refactored out a `Point` class to store
the position, color, and metadata for each point. Overall, it works nicely,
though there are some parts where I end up copying data a lot. I'll have to
revisit this again in the future.

At this point I can compile things, but it's not yet producing valid glTF files.

## 2022-01-10 Debug GLB output

Today I started working on debugging my GLB output. I had quite a few incorrect
offsets/byte lengths to fix.

I'm still having trouble loading the results in CesiumJS. The latest error
seems to have something to do with the resource cache not being able to find
the buffer. I'll keep digging around

## 2022-01-11 glTF Validator to the Rescue

This morning I tried running the GLB output through the official
[glTF validator](https://github.khronos.org/glTF-Validator/), which revealed
some issues with alignment. I also forgot that vertex attributes need to be
aligned to 4-byte offsets. Now I'm able to load things in CesiumJS!

## 2022-01-12 Decimation

Today I implemented basic decimation to create levels of detail. I simply
take 1/4th of the points in each child tile and add them to the parent. This
is done just before the tileset is saved to disk.

Something seems a little weird with the bounding volumes, the largest ones
don't seem to be showing up. I should check the bounding volumes and recursive
logic.

## 2022-01-13 Fix y-up issue

Today I merged in `main` to pull in the decimation features. I then added
the z-up to y-up transform in the root node of each GLB so it renders properly
in CesiumJS.

I also reviewed [the PR](https://github.com/ptrgags/chaos-game-3d/pull/7) to
point out several things I think could be better and use more of 3D Tiles Next.
I think adding the `3DTILES_metadata` extension will be helpful here.

## 2022-01-16 Add tileset metadata, update parameters

The past couple days I wrapped up the 3D Tiles Next stuff and updated most of
the parameter files to include an id and name. There's a few I didn't get to,
but I'll handle those later when I go to make a script to index the files.

## 2022-01-24 Automatically populate the UI

This morning I added a script, `viewer/make_index.py` that looks through the
tileset directories and puts together an index file, `fractals.json`. This
is now used by the viewer to populate the dropdown. This way, I don't have
to edit `index.html` every time I add a new fractal.

## 2022-01-30 Wrapping up CGA branch

The past several days I've been learning more about conformal geometric
algebra and updating my implementation. The highlights:

* I tried using Python's `clifford` module to check my math. The `cga_checker/`
    directory has some scripts I used for checking my implementation
* I tested the geometric product, and after fixing a typo in the lookup
    tables, now the transformations work as expected.
* I learned some cool new things about 3D CGA, see the 
    "Poloidal and Double Rotations" section below
* Add some new parameter files
* Added a dropdown for choosing a shader
* Added some screenshots to the README
* Simplified the binary to always generate the result in `viewer/` - this is
    because the viewer assumes the tileset will be there.

### Poloidal and Double Rotations!

I was looking through my old fractal parameters from 2020 and tried to see how
I bent shapes around the unit sphere. 

I was taking the 2D Möbius transformations I had learned about in the book
_Indra's Pearls_ by David Mumford, Caroline Series and David Wright and trying
to generalize them to 3D. It was a messy chain of transformations, and
I actually used the wrong type of reflection. It should have looked something
like this:

```
M = T * S * V * H * T

where 
  T = translate(1, 0, 0) -- translate in the X direction
  H = reflect(1, 0, 0) -- reflection in plane normal to x axis
  V = inversion() -- sphere inversion
  S = dilation(2) -- 

Now compute

M' = M * A * ~M

where A is some other transformation... messy right?
```

Messy, right? in 3D (vector space) geometric algebra, the translations and
inversion means that I can't easily simplify this into a sandwich product.

However, in 3D conformal geometric algebra, the extra dimensions mean that
translations and inversions are handled more sanely. I tried multiplying this
long chain of versors together, and, much to my surprise, it simplified to the
elegant:

```
-sqrt(2)/2 - sqrt(2)/2 * e14
```

In other words, this is a _rotation_ in the e14 plane (I prefer `xp` since e1 is
the `x` direction and e4 is the "plus" direction (usually written `e+` in the
literature, but I use `p` to avoid confusion when doing calculations on paper).
I had a hunch it was like a higher dimensional rotation, but in this case, it
_literally_ is a higher-dimensional rotation. Strange, but elegant!

From our 3D perspective, this rotates points in perfect 
[vortex rings](https://en.wikipedia.org/wiki/Vortex_ring)
(but fixed in place, not moving, like
[this image in the same article](https://en.wikipedia.org/wiki/Vortex_ring#/media/File:Vortex_ring.gif))
I call it a "poloidal rotation" for lack of a better name. Poloidal refers to
the direction around a torus through the hole. [See here](https://en.wikipedia.org/wiki/Toroidal_and_poloidal_coordinates). However, it's a direct generalization of
elliptic Möbius transformations, so I suppose "elliptic rotation" would work
too... Or just "rotation" if you're 4-dimensional. 

To check my work, I wrote `cga_checker/poloidal4.py` and confirmed that this
rotation works for other angles.

From there, I also realized that you can make a _double_ rotation, by rotating
in the `xp` plane simultaneously with the `yz` plane. This choice is not
unique, any 2 orthogonal planes in the `x, y, z, and p` directions.

To try to visualize this, and try other things, I tried a few things with
ganja.js. See these examples:

* [Parabolic transformation](https://enkimute.github.io/ganja.js/examples/coffeeshop.html#RPzAmg3bS)
* [Double Rotation](https://enkimute.github.io/ganja.js/examples/coffeeshop.html#ysnayUxhH)
* [More Double rotations](https://enkimute.github.io/ganja.js/examples/coffeeshop.html#wS8uznb-d)
* [Hopf fibration (angles the same)](https://enkimute.github.io/ganja.js/examples/coffeeshop.html#wS8uznb-d)

From double rotations, I learned a bit about Hopf fibrations.
[This YouTube video](https://youtu.be/lHT9xI01sqw) was quite helpful.

### Future Steps

I'm not quite done with this project, there's a few more things I want to do:

* The initial sets look kinda messy. I'd rather use a determnistic shape. I
    want to make lines, planes, disks, and spheres with regularly spaced
    points. for the disk and sphere, I want to try a
    [Fibonacci lattice](http://extremelearning.com.au/how-to-evenly-distribute-points-on-a-sphere-more-effectively-than-the-canonical-fibonacci-lattice/)
    since they look cool!
* I might consider making more types of transformation choosers. It would be
    helpful to make it less random. Some possible ideas:
    * Don't allow backtracking (applying `A` and `A^(-1)` in a row), that's a
        waste of iterations
    * Allow a Markov chain to weight the transitions. This is essentially like
        the `xaos` parameters in [Apophysis 7x](https://sourceforge.net/projects/apophysis7x/).
    * For tilings, it would be nice to choose transformations like iterating
        over a 1-, 2- or 3-dimensional grid, that way you get nice even-looking
        results. The only tricky part is choosing the iteration bounds so it
        doesn't explode in complexity.
* Instead of scaling the tileset to the size of the earth, I should position it
    correctly in the world. 
* It would be cool to have something like an arc-ball camera. Maybe use the
    arrow keys or a gamepad?
* Once CesiumJS's implementation of 3D Tiles Next is further along, there's
    plenty of cool styling opportunities

<<<<<<< HEAD
## 2022-02-05 More Cluster Types

The past couple of days I've been working on adding a few more cluster types:

* evenly spaced lines, circles, quads, boxes
* Fibonacci lattice disks and spheres. Formulas were found in [this article](http://extremelearning.com.au/how-to-evenly-distribute-points-on-a-sphere-more-effectively-than-the-canonical-fibonacci-lattice/)
* A list of specific points.

By being more precise in the initial clusters, the final results will look
sharper.

The next thing I want to do is add a cluster type of "many" that lets me
list multiple starting shapes. Sometimes it helps to start with multiple
shapes to get a better idea of the overall shape

## 2022-02-07 Finishing Touches

For this cluster branch, I added a couple of finishing touches:

1. added the `ManyClusters` struct so I can list multiple cluster shapes in
    a single fractal/tiling
2. renaming `initial_set` to `cluster` in the JSON

I did notice a couple things I'll need to investigate when I do a self-review:

1. When a point gets mapped to infinity (when a point at (0, 0, 0) gets 
inverted), I need to handle that carefully. I need to see if the multivector
representation handles this cleanly or if it leads to divide by zero errors.
2. For some reason `hopf_fibration` gives me an empty tileset. I'll have to
    debug that one.
=======
## 2022-02-08 No Backtracking Chooser

When exploring tilings where the transforms come in pairs of inverses
(think: up/down & left/right), iterations get wasted by applying transformations
that cancel (e.g. up then down). A simple way to do this is to disallow
inverses. If I store the transformations as `[A, A^(-1), B, B^(-1), ...]`, then
all that needs to be done is to keep track of the last transformation that was
applied and forbid the adjacent index (+1 if the last index was even, -1 
otherwise)

### Next Steps:

* I need to change how the `chaos_sets` algorithm to iterate each copy of the
    initial set separately, and call `chooser.reset()` afterwards. Right now,
    if there is only 1 pair of inverses, everything winds up going down the
    same path, which defeats the purpose.
* I also want to try a more general Markov chain chooser, similar to the `xaos`
    parameters in Apophysis. The parameters will be a matrix of weights that
    will be turned into cumulative probability distributions for easy random
    generation.

## 2022-02-10 Markov Chooser

Today I wrapped up my Markov chain chooser. I realized it would also be helpful
to have a set of `initial_weights` so I can control the first transformation
that gets applied.

Apophysis has a `random` variation that can be used to bring points
back to the center of the pattern. This program does not have that, but
by increasing the number of initial clusters (and perhaps reducing the number of
iterations) you can achieve similar goals.

I also wanted to make a depth-first-search chooser, but I think it's better to
implement that as an algorithm instead that ignores its chooser. But I'll leave
that for another branch.

## 2022-02-12 No Backtracking Chooser - Probability Analysis.

Yesterday I explored the math of the no-backtracking chooser. I confirmed
what my intuition was telling me, that it works well for 1 or 2 pairs of
transformations, but not very well above that.

For 1 pair of transformations, the uniform probability for each transform is
`1/2`. With then no-backtracking rule, the only valid transformation has
probability 1. The difference here is large, `1 - 1/2 = 1/2`

For 2 pairs, the uniform probability is `1/4`. With the no-backtracking
rule each valid transformation has probability 1/3. The difference is quite
a bit smaller, `1/3 - 1/4 = 1/12`.

For `p` pairs, the unform probability is `1/(2p)`. With no-backtracking,
the probabilities become `1/(2p - 1)`. The difference is
`1/(2p - 1) - 1/(2p) = 1/(4p^2 - 2p)`. This falls off quadratically, so
you quickly get diminishing returns by this method. 

The conclusion here is no-backtracking is great for 1 pair, okay for 2-pairs,
and not much better than uniformly random above this.
>>>>>>> 83a3f891
<|MERGE_RESOLUTION|>--- conflicted
+++ resolved
@@ -430,7 +430,6 @@
 * Once CesiumJS's implementation of 3D Tiles Next is further along, there's
     plenty of cool styling opportunities
 
-<<<<<<< HEAD
 ## 2022-02-05 More Cluster Types
 
 The past couple of days I've been working on adding a few more cluster types:
@@ -461,7 +460,7 @@
 representation handles this cleanly or if it leads to divide by zero errors.
 2. For some reason `hopf_fibration` gives me an empty tileset. I'll have to
     debug that one.
-=======
+
 ## 2022-02-08 No Backtracking Chooser
 
 When exploring tilings where the transforms come in pairs of inverses
@@ -518,5 +517,4 @@
 you quickly get diminishing returns by this method. 
 
 The conclusion here is no-backtracking is great for 1 pair, okay for 2-pairs,
-and not much better than uniformly random above this.
->>>>>>> 83a3f891
+and not much better than uniformly random above this.