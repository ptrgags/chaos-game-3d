## Chaos Game 3D 

## 2019, 2020 Initial Version

This project aims to take concepts from Chaos Game fractals (from 
_Fractals Everywhere_ by Michael F. Barnsley, used in programs such as
Apophysis) and extend it to 3D using point clouds.

Originally I started with basic affine transformations (translation, rotation, 
scale). But after learning about geometric algebra, I realized I could take
it further and express reflections and even sphere inversions. Furthermore,
I realized I could take concepts from _Indra's Pearls_ by Mumford, Series and 
Wright and extend them to 3D (to some extent, the formulas are not as elegant as
Möbius transformations in the complex plane. And this leads to some interesting
shapes.

The output of the program so far has been
[3D Tiles](https://github.com/CesiumGS/3d-tiles/tree/main/specification),
an open standard for streaming massive 3D datasets. Usually it's used for
geospatial applications, but I find it useful because it represents octrees
and point clouds easily. I used the `.pnts` format for encoding point clouds
and overall the tileset is structured like an octree.

## 2021-12-29 Future Direction

Looking back at this after almost a year, I realize there's a lot of things
I could have done better. When I first made this application, I was still 
new at Cesium and hadn't used CesiumJS much. Since then I've gotten much more
familiar with 3D Tiles, so I realize there's some easy tweaks I could use to
make this better.

Additionally, I have some new ideas given the recent developments
of [3D Tiles Next](https://github.com/CesiumGS/3d-tiles/tree/main/next)

>**Disclaimer** I'm a developer on the 3D Tiles team, so I've worked on
these extensions and some other CesiumJS features such as Custom Shaders.

* In the viewer application, I scale the tileset up to be the size of the world.
    I realize now that ENU matrices are easy to compute with CesiumJS' API,
    so I could use that and position fractals somewhere in the world.
* The future of 3D Tiles is glTF, so it would be better to write a `glTF` with
    `POINTS` primitives instead of `pnts` files
* I could make use of some 3D Tiles Next extensions:
  * `3DTILES_implicit_tiling` -- these tilesets are always octrees, so implicit
    tiling is a natural choice
  * `3DTILES_metadata` -- I could use this to encode some information about
    the fractal in tileset metadata. Maybe even tile metadata.
  * `EXT_mesh_features` -- with this glTF extension, I could encode metadata
    about individual points. More on this point below
* CesiumJS now has a [Custom Shaders](https://sandcastle.cesium.com/?src=Custom%20Shaders%20Models.html&label=3D%20Tiles%20Next) feature, I could
    use this to make more interesting styles and animations
* I've learned about JSON Schema, so I could make schema files for the
  parameters to help document and validate things
* I don't like that all the rendering settings are in the
    same file as the fractal parameters. For example, I might want to change
    the number of iterations for a smaller, quicker render. Consider separating
    the fractal parameters from the rendering parameters.
* I should make a gallery of cool examples and make a `gh-pages` branch. I
    don't want to take up too much storage so maybe just 2-3 of the best
    examples
* I recently learned about a different flavor of geometric algebra,
    Conformal Geometric Algebra. This might be a better representation since
    even translations and inversions can be represented directly
* I need a better mechanism to maintain the viewer folder. It would be nice
    to have a script that can put together a JSON file with all the tilesets

Some ideas for metadata:

* Iteration count - Could be used for styling, or even animating the points.
* Transformation IDs. This could be the most recent transformation (or the 
    first?) or even an array of the latest N transformations. Coloring by this
    could be useful
* Color Transformation IDs. (similar to the previous point)

<<<<<<< HEAD
## 2022-01-02 Refactoring 3D Tiles Output

Today I started working on the 3D Tiles Next output, but I soon realized that
this requires refactoring things a bit. I pulled out a `TilesetWriter` struct
(since I will likely have variations on this in the future for implicit tiling)
and I stubbed out a `GlbWriter` class to parallel the older `PntsWriter`. I
will likely keep both around for a while since the 3D Tiles Next extensions
are still experimental and may change.

## 2022-01-09 Continue working on GLB output

Today I continued to work on GLB output. Along the way, I noticed I was passing
a lot of variables for each point, so I refactored out a `Point` class to store
the position, color, and metadata for each point. Overall, it works nicely,
though there are some parts where I end up copying data a lot. I'll have to
revisit this again in the future.

At this point I can compile things, but it's not yet producing valid glTF files.

## 2022-01-10 Debug GLB output

Today I started working on debugging my GLB output. I had quite a few incorrect
offsets/byte lengths to fix.

I'm still having trouble loading the results in CesiumJS. The latest error
seems to have something to do with the resource cache not being able to find
the buffer. I'll keep digging around

## 2022-01-11 glTF Validator to the Rescue

This morning I tried running the GLB output through the official
[glTF validator](https://github.khronos.org/glTF-Validator/), which revealed
some issues with alignment. I also forgot that vertex attributes need to be
aligned to 4-byte offsets. Now I'm able to load things in CesiumJS!
=======
## 2022-01-12 Decimation

Today I implemented basic decimation to create levels of detail. I simply
take 1/4th of the points in each child tile and add them to the parent. This
is done just before the tileset is saved to disk.

Something seems a little weird with the bounding volumes, the largest ones
don't seem to be showing up. I should check the bounding volumes and recursive
logic.
>>>>>>> ae9fc2f4
<|MERGE_RESOLUTION|>--- conflicted
+++ resolved
@@ -72,7 +72,6 @@
     could be useful
 * Color Transformation IDs. (similar to the previous point)
 
-<<<<<<< HEAD
 ## 2022-01-02 Refactoring 3D Tiles Output
 
 Today I started working on the 3D Tiles Next output, but I soon realized that
@@ -107,7 +106,7 @@
 [glTF validator](https://github.khronos.org/glTF-Validator/), which revealed
 some issues with alignment. I also forgot that vertex attributes need to be
 aligned to 4-byte offsets. Now I'm able to load things in CesiumJS!
-=======
+
 ## 2022-01-12 Decimation
 
 Today I implemented basic decimation to create levels of detail. I simply
@@ -116,5 +115,4 @@
 
 Something seems a little weird with the bounding volumes, the largest ones
 don't seem to be showing up. I should check the bounding volumes and recursive
-logic.
->>>>>>> ae9fc2f4
+logic.