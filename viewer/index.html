<!DOCTYPE html>
<html lang="en">
<head>
    <meta charset="utf-8">
<<<<<<< HEAD
    <script src="https://cesium.com/downloads/cesiumjs/releases/1.66/Build/CesiumUnminified/Cesium.js"></script> 
    <link href="https://cesium.com/downloads/cesiumjs/releases/1.66/Build/Cesium/Widgets/widgets.css" rel="stylesheet"> 
    <script type="module" src="main.js"></script> 
=======
    <script src="https://cesium.com/downloads/cesiumjs/releases/1.63.1/Build/CesiumUnminified/Cesium.js"></script>
    <link href="https://cesium.com/downloads/cesiumjs/releases/1.63.1/Build/Cesium/Widgets/widgets.css" rel="stylesheet"> 
    <script type="module" src="main.js"></script>
>>>>>>> e24ffeed
    <style>
        body {
            height: 100%;
            margin: 0;
            padding: 0;
            overflow: hidden;
        }

        .viewer {
            display: block;
            position: absolute;
            top: 0;
            left: 0;
            border: none;
            width: 100%;
            height: 100%;
        }

        #toolbar {
            background: rgba(42, 42, 42, 0.8);
            padding: 4px;
            margin: 5px;
            position: absolute;
            border-radius: 6px;
        }

        .heading {
            color: #edffff;
            font-family: sans-serif;
            font-size: 0.8rem;
        }

        select, button {
            background: #303336;
            color: #edffff;
            border: 1px solid #555555;
            border-radius: 2px;
        }
    </style>
</head>
<body>
    <div id="cesiumContainer" class="viewer"></div>
    <div id="toolbar">
        <span class="heading">Select Fractal</span>
        <select id="model">
            <option value="sierpinski">Sierpinski Tetrahedron</option>
            <option value="tree">Tree </option>
            <option value="dragon">Dragon Curve Layers</option>
            <option value="random_walk">Random Walk</option>
            <option value="helix">Helix</option>
            <option value="grid_3d">3D Grid</option>
            <option value="zigzag">Zigzag</option>
            <option value="gasketA">Gasket A</option>
            <option value="apollonian_gasket">Apollonian Gasket</option>
            <option value="inv_hyperboloid">Inverse Hyperboloid</option>
            <option value="elliptic">Elliptic(?) Mobius Transformation</option>
            <option value="rotate_xy_yz">4-fold Rotation in planes xy, yz</option>
            <option value="spirals_3d">3D Logarithmic Spirals</option>
            <option value="hyperbolic">3D Hyperbolic Transformation</option>
            <option value="loxodromic">3D Loxodromic Transformation</option>
            <option value="aa_loxodromic">Axis-Aligned Loxodromic</option>
            <option value="double_rotation">Double Rotation</option>
        </select><br/>
        <span class="heading">Point Cloud Attenuation</span>
<<<<<<< HEAD
        <input id="attenuation" type="checkbox" checked/><br/>
        <span class="heading">Unit Sphere</span>
        <input id="unit-sphere" type="checkbox"/>
        <span class="heading">Unit Cube</span>
        <input id="unit-cube" type="checkbox"/><br/>
        <span class="heading">X-Axis</span>
        <input id="x-axis" type="checkbox"/>
        <span class="heading">Y-Axis</span>
        <input id="y-axis" type="checkbox"/>
        <span class="heading">Z-Axis</span>
        <input id="z-axis" type="checkbox"/><br/>
        <button id="reload">Reload Tileset</button>
=======
        <input id="attenuation" type="checkbox" checked/><br />
        <span class="heading">Show Bounding Boxes</span>
        <input id="show-bboxes" type="checkbox"/>
>>>>>>> e24ffeed
    </div>
</body>
</html><|MERGE_RESOLUTION|>--- conflicted
+++ resolved
@@ -2,15 +2,9 @@
 <html lang="en">
 <head>
     <meta charset="utf-8">
-<<<<<<< HEAD
     <script src="https://cesium.com/downloads/cesiumjs/releases/1.66/Build/CesiumUnminified/Cesium.js"></script> 
     <link href="https://cesium.com/downloads/cesiumjs/releases/1.66/Build/Cesium/Widgets/widgets.css" rel="stylesheet"> 
     <script type="module" src="main.js"></script> 
-=======
-    <script src="https://cesium.com/downloads/cesiumjs/releases/1.63.1/Build/CesiumUnminified/Cesium.js"></script>
-    <link href="https://cesium.com/downloads/cesiumjs/releases/1.63.1/Build/Cesium/Widgets/widgets.css" rel="stylesheet"> 
-    <script type="module" src="main.js"></script>
->>>>>>> e24ffeed
     <style>
         body {
             height: 100%;
@@ -75,8 +69,9 @@
             <option value="double_rotation">Double Rotation</option>
         </select><br/>
         <span class="heading">Point Cloud Attenuation</span>
-<<<<<<< HEAD
         <input id="attenuation" type="checkbox" checked/><br/>
+        <span class="heading">Show Bounding Boxes</span>
+        <input id="show-bboxes" type="checkbox"/><br/>
         <span class="heading">Unit Sphere</span>
         <input id="unit-sphere" type="checkbox"/>
         <span class="heading">Unit Cube</span>
@@ -88,11 +83,6 @@
         <span class="heading">Z-Axis</span>
         <input id="z-axis" type="checkbox"/><br/>
         <button id="reload">Reload Tileset</button>
-=======
-        <input id="attenuation" type="checkbox" checked/><br />
-        <span class="heading">Show Bounding Boxes</span>
-        <input id="show-bboxes" type="checkbox"/>
->>>>>>> e24ffeed
     </div>
 </body>
 </html>