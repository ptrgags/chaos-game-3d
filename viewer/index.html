<!DOCTYPE html>
<html lang="en">
<head>
    <meta charset="utf-8">
    <script src="https://cesium.com/downloads/cesiumjs/releases/1.89/Build/CesiumUnminified/Cesium.js"></script> 
    <link href="https://cesium.com/downloads/cesiumjs/releases/1.89/Build/Cesium/Widgets/widgets.css" rel="stylesheet"> 
    <script type="module" src="main.js"></script> 
    <style>
        body {
            height: 100%;
            margin: 0;
            padding: 0;
            overflow: hidden;
        }

        .viewer {
            display: block;
            position: absolute;
            top: 0;
            left: 0;
            border: none;
            width: 100%;
            height: 100%;
        }

        #toolbar {
            background: rgba(42, 42, 42, 0.8);
            padding: 4px;
            margin: 5px;
            position: absolute;
            border-radius: 6px;
        }

        .heading {
            color: #edffff;
            font-family: sans-serif;
            font-size: 0.8rem;
        }

        select, button {
            background: #303336;
            color: #edffff;
            border: 1px solid #555555;
            border-radius: 2px;
        }
    </style>
</head>
<body>
    <div id="cesiumContainer" class="viewer"></div>
    <div id="toolbar">
        <span class="heading">Select Fractal</span>
<<<<<<< HEAD
        <select id="model">
            <option value="random_walk">Random Walk</option>
            <option value="sierpinski">Sierpinski Tetrahedron</option>
            <option value="grid_3d">3D Grid</option>
            <option value="dragon">Dragon Curve Layers</option>
            <option value="apollonian_gasket">Apollonian Gasket</option>
            <option value="inv_hyperboloid">Inverse Hyperboloid</option>
            <option value="spiky_ball">Spiky Ball</option>
            <option value="spirals_3d">3D Logarithmic Spirals</option>
            <option value="aa_loxodromic">Axis-Aligned Loxodromic</option>
            <option value="double_rotation">Double Rotation</option>
            <option value="many_vertices">Many Vertices Sierpinski</option>
            <option value="conjugated_sierpinski">Conjugated Sierpinski Tetrahedron</option>
            <option value="loxodromic">3D Loxodromic Transformation</option>
            <option value="loxodromic_poloidal">3D Loxodromic Transformation (3D CGA version)</option>
            <option value="hopf_fibration">Hopf Fibration</option>
            <option value="bent_screw">Bent Screw</option>

            <!--
            <option value="loxodromic2">Perpendicular Loxodromic Transformation</option>
            <option value="hyperbolic">3D Hyperbolic Transformation</option>
            <option value="orthogonal_loxodromics">Orthogonal Loxodromic Transformations</option>
            <option value="sierpinski_tesselation">Sierpinski Tesselation</option>
            -->
        </select><br/>
=======
        <select id="model"></select><br/>
>>>>>>> 866274a4
        <span class="heading">Point Cloud Attenuation</span>
        <input id="attenuation" type="checkbox" checked/><br/>
        <span class="heading">Show Bounding Boxes</span>
        <input id="show-bboxes" type="checkbox"/><br/>
        <span class="heading">Unit Sphere</span>
        <input id="unit-sphere" type="checkbox"/>
        <span class="heading">Unit Cube</span>
        <input id="unit-cube" type="checkbox"/><br/>
        <span class="heading">X-Axis</span>
        <input id="x-axis" type="checkbox"/>
        <span class="heading">Y-Axis</span>
        <input id="y-axis" type="checkbox"/>
        <span class="heading">Z-Axis</span>
        <input id="z-axis" type="checkbox"/><br/>
        <button id="reload">Reload Tileset</button>
    </div>
</body>
</html><|MERGE_RESOLUTION|>--- conflicted
+++ resolved
@@ -49,35 +49,7 @@
     <div id="cesiumContainer" class="viewer"></div>
     <div id="toolbar">
         <span class="heading">Select Fractal</span>
-<<<<<<< HEAD
-        <select id="model">
-            <option value="random_walk">Random Walk</option>
-            <option value="sierpinski">Sierpinski Tetrahedron</option>
-            <option value="grid_3d">3D Grid</option>
-            <option value="dragon">Dragon Curve Layers</option>
-            <option value="apollonian_gasket">Apollonian Gasket</option>
-            <option value="inv_hyperboloid">Inverse Hyperboloid</option>
-            <option value="spiky_ball">Spiky Ball</option>
-            <option value="spirals_3d">3D Logarithmic Spirals</option>
-            <option value="aa_loxodromic">Axis-Aligned Loxodromic</option>
-            <option value="double_rotation">Double Rotation</option>
-            <option value="many_vertices">Many Vertices Sierpinski</option>
-            <option value="conjugated_sierpinski">Conjugated Sierpinski Tetrahedron</option>
-            <option value="loxodromic">3D Loxodromic Transformation</option>
-            <option value="loxodromic_poloidal">3D Loxodromic Transformation (3D CGA version)</option>
-            <option value="hopf_fibration">Hopf Fibration</option>
-            <option value="bent_screw">Bent Screw</option>
-
-            <!--
-            <option value="loxodromic2">Perpendicular Loxodromic Transformation</option>
-            <option value="hyperbolic">3D Hyperbolic Transformation</option>
-            <option value="orthogonal_loxodromics">Orthogonal Loxodromic Transformations</option>
-            <option value="sierpinski_tesselation">Sierpinski Tesselation</option>
-            -->
-        </select><br/>
-=======
         <select id="model"></select><br/>
->>>>>>> 866274a4
         <span class="heading">Point Cloud Attenuation</span>
         <input id="attenuation" type="checkbox" checked/><br/>
         <span class="heading">Show Bounding Boxes</span>
