--- conflicted
+++ resolved
@@ -55,12 +55,8 @@
     pub fn transform(&mut self, point: &HalfMultivector) -> HalfMultivector {
         let index = self.chooser.choose();
         let xform = &self.xforms[index];
-<<<<<<< HEAD
+        self.last_xform = index;
         xform.transform(point)
-=======
-        self.last_xform = index;
-        xform.transform(vector)
->>>>>>> c5d31920
     }
 
     /// Transform a vector containing points. This is used for transforming
