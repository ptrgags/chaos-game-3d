--- conflicted
+++ resolved
@@ -78,100 +78,6 @@
     }
 
     to_box!(Plotter);
-<<<<<<< HEAD
-=======
-
-    /// Generate a tileset.json file by traversing the tree and collecting
-    /// metadata.
-    ///
-    /// See https://github.com/CesiumGS/3d-tiles/tree/master/specification#reference-tileset
-    fn make_tileset_json(&self, dirname: &str) {
-        let prefix = "0";
-        let root_tile = Self::make_tileset_json_recursive(&self.root, &prefix);
-        let tileset = object!{
-            "asset" => object!{
-                "version" => "1.0",
-            },
-            "geometricError" => 1e7,
-            "root" => root_tile
-        };
-
-        let fname = format!("{}/tileset.json", dirname);
-        let mut file = File::create(fname)
-            .expect("failed to open tileset.json");
-        file.write_all(json::stringify(tileset).as_bytes())
-            .expect("failed to write tileset.json");
-    }
-
-    /// Generate the tree of tiles including URIs to each .pnts file
-    ///
-    /// See https://github.com/CesiumGS/3d-tiles/tree/master/specification#reference-tile
-    fn make_tileset_json_recursive(tree: &OctNode, prefix: &str) -> JsonValue {
-        if tree.is_leaf() && tree.is_empty() {
-            JsonValue::Null
-        } else if tree.is_leaf() { 
-            let fname = format!("{}.pnts", prefix);
-            object!{
-                "boundingVolume" => tree.bounding_volume_json(),
-                "geometricError" => 0.0,
-                "refine" => "REPLACE",
-                "content" => object!{
-                    "uri" => fname
-                }
-            }
-        } else {
-            let mut children: Vec<JsonValue> = Vec::new();
-            for (quadrant, child) in tree.labeled_children().iter() {
-                let new_prefix = format!("{}/{}", prefix, quadrant);
-                let child_json = 
-                    Self::make_tileset_json_recursive(child, &new_prefix);
-                if child_json.is_object() {
-                    children.push(child_json);
-                }
-            }
-
-            let fname = format!("{}.pnts", prefix);
-            object!{
-                "boundingVolume" => tree.bounding_volume_json(),
-                "geometricError" => tree.geometric_error(),
-                "refine" => "REPLACE",
-                "children" => JsonValue::Array(children),
-                "content" => object!{
-                    "uri" => fname
-                }
-            }
-        }
-    }
-    
-    /// Generate the .pnts files, one for each tile that contains data.
-    fn make_pnts_files(&self, dirname: &str) {
-        let prefix = format!("{}/0", dirname);
-        Self::make_pnts_files_recursive(&self.root, &prefix);
-    }
-
-    /// Traverse the tree, generating .pnts files at leaves and directories
-    /// at interior nodes.
-    fn make_pnts_files_recursive(tree: &OctNode, prefix: &str) {
-        if tree.is_leaf(){
-            if !tree.is_empty() {
-                let fname = format!("{}.pnts", prefix);
-                tree.write_pnts(&fname);
-            }
-        } else {
-            let error_msg = format!("could not create directory {}", prefix);
-            create_dir_all(prefix).expect(&error_msg);
-            for (quadrant, child) in tree.labeled_children().iter() {
-                let new_prefix = format!("{}/{}", prefix, quadrant);
-                Self::make_pnts_files_recursive(child, &new_prefix);
-            }
-
-            if !tree.is_empty() {
-                let fname = format!("{}.pnts", prefix);
-                tree.write_pnts(&fname);
-            }
-        }
-    }
->>>>>>> ae9fc2f4
 }
 
 impl Plotter for ScatterPlot {
@@ -182,19 +88,10 @@
     /// Save the tileset into a directory of the given name. This creates
     /// the directory if it does not already exist
     fn save(&mut self, dirname: &str) {
-<<<<<<< HEAD
+        // Decimate the mesh recursively to generate LODs
+        self.root.decimate();
         let writer = TilesetWriter::new(self.tile_type.clone());
         writer.save(dirname, &self.root);
-=======
-        // Decimate the mesh recursively to generate LODs
-        self.root.decimate();
-
-        create_dir_all(dirname).expect("could not create tileset directory");
-        println!("Generating tileset JSON...");
-        self.make_tileset_json(dirname);
-        println!("Generating .pnts files...");
-        self.make_pnts_files(dirname);
->>>>>>> ae9fc2f4
     }
 }
 
