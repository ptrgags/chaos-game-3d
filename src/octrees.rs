use json::JsonValue;

use crate::bbox::BBox;
use crate::vector::Vec3;
use crate::point::OutputPoint;


/// Octree node
pub struct OctNode {
    /// 8 children. This is always either completely empty or completely full 
    children: Vec<OctNode>,
    /// Bounding box for this node
    bounds: BBox,
    /// Store points in this node. They are stored as Vec3 to be more compact
    /// and because this matches the 3D Tiles spec
    points: Vec<OutputPoint>,
    /// How many points can fit in this node
    capacity: usize,
    /// How many fits currently are in this node
    count: usize,
    /// Total color. This can be used along with count to compute the average
    /// color
    color_sum: Vec3,
}

impl OctNode {
    /// Create an empty root node surrounding the origin. The half-width "radius"
    /// of the box must be specified since all other node bounding boxes are
    /// derived from this node.
    pub fn root_node(radius: f32, capacity: usize) -> Self {
        Self {
            children: Vec::new(),
            bounds: BBox::new(
                -radius, radius, 
                -radius, radius, 
                -radius, radius),
            points: Vec::new(),
            capacity,
            count: 0,
            color_sum: Vec3::zero(),
        }
    }

    /// Create an empty child node with given bounds
    pub fn child_node(bounds: BBox, capacity: usize) -> Self {
        Self {
            children: Vec::new(),
            bounds,
            points: Vec::new(),
            capacity,
            count: 0,
            color_sum: Vec3::zero(),
        }
    }

    /// Check if a node is a leaf node by checking that it has no children
    pub fn is_leaf(&self) -> bool {
        self.children.is_empty()
    }

    /// Check if a node is full up to capacity
    pub fn is_full(&self) -> bool {
        self.points.len() == self.capacity
    }

    /// Check if a node has no points
    pub fn is_empty(&self) -> bool {
        self.points.len() == 0
    }

    /// Estimate the geometric error by taking the diagonal length of
    /// the bounding box of this node
    pub fn geometric_error(&self) -> f32 {
        self.bounds.diagonal_len()
    }

    /// Format the bounding box in JSON format to match the 3D tiles spec
    pub fn bounding_volume_json(&self) -> JsonValue {
        self.bounds.to_json()
    }

    /// Return pairs of (quadrant, child) for each child in an internal node
    pub fn labeled_children(&self) -> Vec<(usize, &OctNode)> {
        self.children.iter().enumerate().collect()
    }

    /// Borrow the points. This is used when writing data to disk
    pub fn get_points(&self) -> &Vec<OutputPoint> {
        &self.points
    }

    /// Add a point from the top of the tree down. If this overfills the node,
    /// subdivide it as necessary, up to the given max depth.
    pub fn add_point(&mut self, point: OutputPoint, max_depth: u8) {
        // Discard points outside the grid
<<<<<<< HEAD
        if !self.bounds.contains(&point) {
            //println!("{} outside grid", point);
=======
        if !self.bounds.contains(&point.position) {
>>>>>>> c5d31920
            return;
        } 

        self.add_point_recursive(point, 0, max_depth);
    }

    /// Add a point to the octree recursively. If there are already many points
    /// in the relevant leaf node, the point may be discarded.
    ///
    /// This returns true if the point was added, or false if the point was
    /// discarded because it didn't fit.
    fn add_point_recursive(
            &mut self, 
            point: OutputPoint,
            depth: u8, 
            max_depth: u8) -> bool {
        let is_leaf = self.is_leaf();
        let is_full = self.is_full();
        if is_leaf && !is_full {
            // Base case 1: We're at a leaf with some space. just add the point. 
            self.count += 1;
            self.color_sum = self.color_sum + point.color;
            self.points.push(point);
            return true;
        } else if is_leaf && is_full && depth < max_depth {
            // Base case 2: We're at a full leaf. Subdivide this node and
            // retry the add operation on this node which is now an internal
            // node. Note that this always produces 8 children
            self.subdivide();
            return self.add_point_recursive(point, depth, max_depth);
        } else if is_leaf && is_full && depth == max_depth {
            // Base case 3: We're at a full leaf but we've hit the depth
            // limit. Just discard the point to prevent infinite loops
            return false;
        } else if !is_leaf {
            // Recursive case: Find the octant which the point is in, and
            // insert into the child node
            let quadrant = self.bounds.find_quadrant(&point.position);
            let child = &mut self.children[quadrant];
            let color = point.color;
            let result = child.add_point_recursive(
                point, depth + 1, max_depth);
            if result {
                self.count += 1;
                self.color_sum = self.color_sum + color;
            }
            return result;
        } else {
            panic!(
                "Invalid case: is_leaf: {}, is_full: {}, depth: {}/{}",
                is_leaf,
                is_full,
                depth,
                max_depth);
        }
    }

    /// Subdivide a leaf node into an interior node with 8 children, one
    /// per octant.
    fn subdivide(&mut self) {
        assert!(self.is_leaf(), "can only subdivide leaf nodes");
        let child_bounds = self.bounds.subdivide();
        for bounds in child_bounds.into_iter() {
            let child = Self::child_node(bounds, self.capacity);
            self.children.push(child);
        }

        // Move all the points in the current buffer to the children
        for point in self.points.iter() {
            let quadrant = self.bounds.find_quadrant(&point.position);
            let child = &mut self.children[quadrant]; 
            child.points.push(point.clone());
        }
        self.points.clear();
    }

    pub fn decimate(&mut self) -> Vec<OutputPoint> {
        for child in &mut self.children {
            let child_points = child.decimate();
            self.points.extend(child_points);
        }

        self.points.iter()
            .enumerate()
            .filter(|(i, _)| i % 4 == 0)
            .map(|(_, point)| point.clone())
            .collect()
    }
}<|MERGE_RESOLUTION|>--- conflicted
+++ resolved
@@ -93,12 +93,7 @@
     /// subdivide it as necessary, up to the given max depth.
     pub fn add_point(&mut self, point: OutputPoint, max_depth: u8) {
         // Discard points outside the grid
-<<<<<<< HEAD
-        if !self.bounds.contains(&point) {
-            //println!("{} outside grid", point);
-=======
         if !self.bounds.contains(&point.position) {
->>>>>>> c5d31920
             return;
         } 
 
